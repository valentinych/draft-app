{% extends "base.html" %}
{% block title %}UCL Лайнапы{% endblock %}
{% block content %}
<h1 class="title">UCL Лайнапы MD{{ md }}</h1>
{% if session.get('godmode') %}
<div class="mb-3">
  <form method="post" action="{{ url_for('ucl.cache_stats') }}" style="display:inline-block;">
    <button class="button is-link" type="submit"{% if stats_refresh_running %} disabled{% endif %}>Обновить статку</button>
  </form>
  {% if stats_refresh_running %}
    <span class="tag is-info" style="margin-left:8px;">Обновление выполняется…</span>
  {% endif %}
</div>
{% endif %}
<form method="get" class="mb-4">
  <label class="label">Matchday</label>
  <div class="field has-addons">
    <div class="control"><input class="input" type="number" name="md" value="{{ md }}" min="1" style="width:90px"/></div>
    <div class="control"><button class="button is-link" type="submit">Показать</button></div>
  </div>
</form>
<div id="ucl-lineups-container">Загрузка...</div>

<div id="ucl-points-modal" class="modal">
  <div class="modal-background"></div>
  <div class="modal-card">
    <header class="modal-card-head">
      <p class="modal-card-title">Статистика</p>
      <button class="delete" aria-label="close"></button>
    </header>
    <section class="modal-card-body" id="ucl-points-modal-body"></section>
    <footer class="modal-card-foot">
      <button class="button" id="ucl-points-modal-close">Закрыть</button>
    </footer>
  </div>
</div>

<style>
  #ucl-lineups-container { display:inline-block; }
  #ucl-lineups-container .tabs { display:flex; }
  #ucl-lineups-container .tabs ul { flex-grow:0; }
  .ucl-player-row { display:flex; justify-content:space-between; align-items:center; white-space:nowrap; }
  .ucl-player-name { overflow:hidden; text-overflow:ellipsis; margin-right:6px; }
  .ucl-points-box { background:#add8e6; border-radius:4px; padding:0 6px; min-width:2.4em; text-align:center; cursor:pointer; }
  .ucl-team-logo { width:25px; height:25px; object-fit:contain; margin-right:6px; }
  .ucl-player-portrait { width:25px; height:25px; border-radius:50%; object-fit:cover; margin-right:20px; }
  .ucl-player-info { display:flex; align-items:center; overflow:hidden; }
  .ucl-player-text { overflow:hidden; text-overflow:ellipsis; }
</style>

<script>
document.addEventListener('DOMContentLoaded', () => {
  const MD = {{ md }};
  const container = document.getElementById('ucl-lineups-container');
  container.style.display = 'inline-block';
  const modal = document.getElementById('ucl-points-modal');
  const modalBody = document.getElementById('ucl-points-modal-body');
  const closeModal = () => modal.classList.remove('is-active');
  modal.querySelector('.modal-background').addEventListener('click', closeModal);
  modal.querySelector('.delete').addEventListener('click', closeModal);
  document.getElementById('ucl-points-modal-close').addEventListener('click', closeModal);
  const url = `{{ url_for('ucl.ucl_lineups_data') }}?md={{ md }}`;

  const posOrder = {
    GK: 0, Goalkeeper: 0,
    DEF: 1, Defender: 1,
    MID: 2, Midfielder: 2,
    FWD: 3, Forward: 3
  };

  const STAT_FIELDS = [
    { label: 'Очки', pointsKey: 'tPoints' },
    { label: 'Голы', rawKey: 'gS', pointsKey: 'gS' },
    { label: 'Ассисты', rawKey: 'gA', pointsKey: 'gA' },
    { label: 'Сухие матчи', rawKey: 'cS', pointsKey: 'cS' },
    { label: 'Минуты', rawKey: 'oF', pointsKey: 'oF' },
<<<<<<< HEAD
=======
    { label: 'Игрок Матча', rawKey: 'mOM', pointsKey: 'mOM' },
>>>>>>> d765a64b
    { label: 'Сэйвы', rawKey: 'sS', pointsKey: 'sS' },
    { label: 'Возвраты', rawKey: 'bR', pointsKey: 'bR' },
    { label: 'Голов пропущено', rawKey: 'gC', pointsKey: 'gC' },
    { label: 'Заработанные пенальти', rawKey: 'pE', pointsKey: 'pE' },
    { label: 'Реализованные пенальти', rawKey: 'pS', pointsKey: 'pS' },
    { label: 'Промахи с пенальти', rawKey: 'pM', pointsKey: 'pM' },
    { label: 'Пропущенные пенальти', rawKey: 'pC', pointsKey: 'pC' },
    { label: 'Жёлтые', rawKey: 'yC', pointsKey: 'yC' },
    { label: 'Красные', rawKey: 'rC', pointsKey: 'rC' },
    { label: 'Автоголы', rawKey: 'oG', pointsKey: 'oG' },
    { label: 'Голы из-за штрафной', rawKey: 'gOB', pointsKey: 'gOB' },
  ];

  const showPopup = player => {
    modalBody.innerHTML = '';
    modal.querySelector('.modal-card-title').textContent = player.name;
    const stat = player.stat || {};
    const rawStats = (stat.stats && typeof stat.stats === 'object') ? stat.stats : {};
    const points = (stat.points && typeof stat.points === 'object') ? stat.points : {};

    const getNumber = value => {
      const num = Number(value);
      return Number.isFinite(num) ? num : 0;
    };

<<<<<<< HEAD
=======
    // Создаём контейнер для изображений и таблицы
    const contentContainer = document.createElement('div');
    contentContainer.style.display = 'flex';
    contentContainer.style.alignItems = 'flex-start';
    contentContainer.style.gap = '20px';

    // Контейнер для изображений
    const imagesContainer = document.createElement('div');
    imagesContainer.style.display = 'flex';
    imagesContainer.style.flexDirection = 'column';
    imagesContainer.style.alignItems = 'center';
    imagesContainer.style.gap = '10px';
    imagesContainer.style.minWidth = '100px';

    // Лого клуба
    const clubLogo = document.createElement('img');
    clubLogo.style.width = '80px';
    clubLogo.style.height = '80px';
    clubLogo.style.objectFit = 'contain';
    if (player.teamId) {
      clubLogo.src = `https://img.uefa.com/imgml/TP/teams/logos/140x140/${player.teamId}.png`;
    } else {
      clubLogo.src = 'https://img.uefa.com/imgml/TP/teams/logos/140x140/0.png';
    }
    clubLogo.alt = player.club || 'Club';

    // Портрет игрока  
    const playerPortrait = document.createElement('img');
    playerPortrait.style.width = '80px';
    playerPortrait.style.height = '80px';
    playerPortrait.style.borderRadius = '8px';
    playerPortrait.style.objectFit = 'cover';
    if (player.playerId) {
      playerPortrait.src = `https://img.uefa.com/imgml/TP/players/1/2026/324x324/${player.playerId}.jpg`;
    } else {
      playerPortrait.src = 'https://gaming.uefa.com/en/uclfantasy/static-assets/ucl2020/images/default_player@2x.png';
    }
    playerPortrait.onerror = () => {
      playerPortrait.src = 'https://gaming.uefa.com/en/uclfantasy/static-assets/ucl2020/images/default_player@2x.png';
    };
    playerPortrait.alt = player.name;

    imagesContainer.appendChild(clubLogo);
    imagesContainer.appendChild(playerPortrait);

    // Контейнер для таблицы
    const tableContainer = document.createElement('div');
    tableContainer.style.flex = '1';
    
>>>>>>> d765a64b
    const table = document.createElement('table');
    table.className = 'table is-narrow';
    const tbody = document.createElement('tbody');

    STAT_FIELDS.forEach(field => {
      const rawValue = field.rawKey ? getNumber(rawStats[field.rawKey]) : null;
      let pointsValue = 0;
      if (field.pointsKey === 'tPoints') {
        pointsValue = getNumber(stat.tPoints);
      } else if (field.pointsKey) {
        pointsValue = getNumber(points[field.pointsKey]);
      } else if (field.rawKey) {
        pointsValue = rawValue ?? 0;
      }
<<<<<<< HEAD
      const tr = document.createElement('tr');
      const tdL = document.createElement('td');
      tdL.textContent = field.rawKey ? `${field.label} (${rawValue ?? 0})` : field.label;
      const tdV = document.createElement('td');
      tdV.className = 'has-text-right';
      tdV.textContent = pointsValue;
      tr.appendChild(tdL);
      tr.appendChild(tdV);
      tbody.appendChild(tr);
=======

      // Показать строку если это Очки или Минуты, или если есть ненулевые значения
      const shouldShow = field.pointsKey === 'tPoints' || 
                        field.rawKey === 'oF' || 
                        (rawValue !== null && rawValue !== 0) || 
                        pointsValue !== 0;

      if (shouldShow) {
        const tr = document.createElement('tr');
        const tdL = document.createElement('td');
        tdL.textContent = field.rawKey ? `${field.label} (${rawValue ?? 0})` : field.label;
        const tdV = document.createElement('td');
        tdV.className = 'has-text-right';
        tdV.textContent = pointsValue;
        tr.appendChild(tdL);
        tr.appendChild(tdV);
        tbody.appendChild(tr);
      }
>>>>>>> d765a64b
    });

    table.appendChild(tbody);
    tableContainer.appendChild(table);
    
    contentContainer.appendChild(imagesContainer);
    contentContainer.appendChild(tableContainer);
    modalBody.appendChild(contentContainer);
    
    modal.classList.add('is-active');
  };

  const render = data => {
    const rawManagers = data.managers || [];
    const lineups = data.lineups || {};
    const managers = rawManagers.slice().sort((a, b) => {
      const totalA = Number(lineups[a] && lineups[a].total) || 0;
      const totalB = Number(lineups[b] && lineups[b].total) || 0;
      return totalB - totalA;
    });
    container.innerHTML = '';

    const tabs = document.createElement('div');
    tabs.className = 'tabs';
    const ul = document.createElement('ul');
    ul.style.flexGrow = '0';
    tabs.appendChild(ul);

    const contents = document.createElement('div');
    contents.style.display = 'block';
    const blocks = [];

    managers.forEach((manager, idx) => {
      const li = document.createElement('li');
      if (idx === 0) li.classList.add('is-active');
      const a = document.createElement('a');
      const strong = document.createElement('strong');
      strong.textContent = manager;
      a.appendChild(strong);
      const total = lineups[manager] && lineups[manager].total;
      if (total !== undefined && total !== null) {
        const badge = document.createElement('span');
        badge.style.backgroundColor = '#006400';
        badge.style.color = 'white';
        badge.style.padding = '0 4px';
        badge.style.borderRadius = '3px';
        badge.style.marginLeft = '4px';
        badge.textContent = total;
        a.appendChild(badge);
      }
      li.appendChild(a);
      ul.appendChild(li);

      const block = document.createElement('div');
      block.style.display = idx === 0 ? 'block' : 'none';
      const players = lineups[manager] && Array.isArray(lineups[manager].players)
        ? lineups[manager].players.slice()
        : [];
      const hue = idx * 60;
      const c1 = `hsl(${hue}, 70%, 90%)`;
      const c2 = `hsl(${hue}, 70%, 80%)`;
      const buckets = { GK: [], DEF: [], MID: [], FWD: [], OTHER: [] };
      const normalizePos = (pos) => {
        const upper = (pos || '').toString().toUpperCase();
        if (upper.startsWith('GOAL')) return 'GK';
        if (upper.startsWith('DEF')) return 'DEF';
        if (upper.startsWith('MID')) return 'MID';
        if (upper.startsWith('FWD')) return 'FWD';
        if (upper === 'GK' || upper === 'GKP') return 'GK';
        if (upper === 'GKP') return 'GK';
        return upper;
      };
      players.forEach(player => {
        const key = normalizePos(player.pos);
        if (buckets[key]) {
          buckets[key].push(player);
        } else {
          buckets.OTHER.push(player);
        }
      });
      const order = ['GK', 'DEF', 'MID', 'FWD', 'OTHER'];
      let rowIndex = 0;
      order.forEach((posKey, posIdx) => {
        const group = buckets[posKey];
        if (!group.length) return;
        if (rowIndex > 0) {
          const hr = document.createElement('hr');
          hr.className = 'my-1';
          block.appendChild(hr);
        }
        group.forEach((player) => {
          const row = document.createElement('div');
          row.className = 'ucl-player-row';
          row.style.backgroundColor = rowIndex % 2 === 0 ? c1 : c2;
          const infoWrap = document.createElement('span');
          infoWrap.className = 'ucl-player-info';
          const logo = document.createElement('img');
          logo.className = 'ucl-team-logo';
          if (player.teamId) {
            logo.src = `https://img.uefa.com/imgml/TP/teams/logos/140x140/${player.teamId}.png`;
          } else {
            logo.src = 'https://img.uefa.com/imgml/TP/teams/logos/140x140/0.png';
          }
          logo.alt = player.club || '';
          infoWrap.appendChild(logo);

          const portrait = document.createElement('img');
          portrait.className = 'ucl-player-portrait';
          if (player.playerId) {
            portrait.src = `https://img.uefa.com/imgml/TP/players/1/2026/324x324/${player.playerId}.jpg`;
          } else {
            portrait.src = 'https://gaming.uefa.com/en/uclfantasy/static-assets/ucl2020/images/default_player@2x.png';
          }
          portrait.onerror = () => {
            portrait.src = 'https://gaming.uefa.com/en/uclfantasy/static-assets/ucl2020/images/default_player@2x.png';
          };
          portrait.alt = player.name;
          infoWrap.appendChild(portrait);
          const spanName = document.createElement('span');
          spanName.className = player.teamId ? 'ucl-player-text' : 'ucl-player-name';
          spanName.textContent = player.name;
          if (player.club && !player.teamId) {
            spanName.textContent += ` (${player.club})`;
          }
          infoWrap.appendChild(spanName);
          const spanPoints = document.createElement('span');
          spanPoints.className = 'ucl-points-box';
          spanPoints.textContent = player.points;
          spanPoints.addEventListener('click', () => showPopup(player));
          row.appendChild(infoWrap);
          row.appendChild(spanPoints);
          block.appendChild(row);
          rowIndex += 1;
        });
      });
      contents.appendChild(block);
      blocks.push(block);

      li.addEventListener('click', () => {
        tabs.querySelectorAll('li').forEach(el => el.classList.remove('is-active'));
        li.classList.add('is-active');
        blocks.forEach((div, divIdx) => {
          div.style.display = divIdx === idx ? 'block' : 'none';
        });
      });
    });

    container.appendChild(tabs);
    container.appendChild(contents);
  };

  fetch(url)
    .then(resp => resp.json())
    .then(render)
    .catch(() => {
      container.textContent = 'Не удалось загрузить лайнапы';
    });
});
</script>
{% endblock %}<|MERGE_RESOLUTION|>--- conflicted
+++ resolved
@@ -74,10 +74,7 @@
     { label: 'Ассисты', rawKey: 'gA', pointsKey: 'gA' },
     { label: 'Сухие матчи', rawKey: 'cS', pointsKey: 'cS' },
     { label: 'Минуты', rawKey: 'oF', pointsKey: 'oF' },
-<<<<<<< HEAD
-=======
     { label: 'Игрок Матча', rawKey: 'mOM', pointsKey: 'mOM' },
->>>>>>> d765a64b
     { label: 'Сэйвы', rawKey: 'sS', pointsKey: 'sS' },
     { label: 'Возвраты', rawKey: 'bR', pointsKey: 'bR' },
     { label: 'Голов пропущено', rawKey: 'gC', pointsKey: 'gC' },
@@ -103,8 +100,6 @@
       return Number.isFinite(num) ? num : 0;
     };
 
-<<<<<<< HEAD
-=======
     // Создаём контейнер для изображений и таблицы
     const contentContainer = document.createElement('div');
     contentContainer.style.display = 'flex';
@@ -154,7 +149,6 @@
     const tableContainer = document.createElement('div');
     tableContainer.style.flex = '1';
     
->>>>>>> d765a64b
     const table = document.createElement('table');
     table.className = 'table is-narrow';
     const tbody = document.createElement('tbody');
@@ -169,17 +163,6 @@
       } else if (field.rawKey) {
         pointsValue = rawValue ?? 0;
       }
-<<<<<<< HEAD
-      const tr = document.createElement('tr');
-      const tdL = document.createElement('td');
-      tdL.textContent = field.rawKey ? `${field.label} (${rawValue ?? 0})` : field.label;
-      const tdV = document.createElement('td');
-      tdV.className = 'has-text-right';
-      tdV.textContent = pointsValue;
-      tr.appendChild(tdL);
-      tr.appendChild(tdV);
-      tbody.appendChild(tr);
-=======
 
       // Показать строку если это Очки или Минуты, или если есть ненулевые значения
       const shouldShow = field.pointsKey === 'tPoints' || 
@@ -198,7 +181,6 @@
         tr.appendChild(tdV);
         tbody.appendChild(tr);
       }
->>>>>>> d765a64b
     });
 
     table.appendChild(tbody);
